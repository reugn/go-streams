package flow_test

import (
	"container/heap"
	"reflect"
	"sort"
	"strings"
	"testing"
	"time"

	ext "github.com/reugn/go-streams/extension"
	"github.com/reugn/go-streams/flow"
	"github.com/reugn/go-streams/util"
)

var toUpper = func(in interface{}) interface{} {
	msg := in.(string)
	return strings.ToUpper(msg)
}

var appendAsterix = func(in interface{}) []interface{} {
	arr := in.([]interface{})
	rt := make([]interface{}, len(arr))
	for i, item := range arr {
		msg := item.(string)
		rt[i] = msg + "*"
	}
	return rt
}

var flatten = func(in interface{}) []interface{} {
	return in.([]interface{})
}

var filterA = func(in interface{}) bool {
	msg := in.(string)
	return msg != "a"
}

func ingest(source []string, in chan interface{}) {
	for _, e := range source {
		in <- e
	}
}

func ingestDeferred(item string, in chan interface{}, wait time.Duration) {
	time.Sleep(wait)
	in <- item
}

func deferClose(in chan interface{}, d time.Duration) {
	time.Sleep(d)
	close(in)
}

func TestFlow(t *testing.T) {
	in := make(chan interface{})
	out := make(chan interface{})

	source := ext.NewChanSource(in)
	flow1 := flow.NewMap(toUpper, 1)
	flow2 := flow.NewFlatMap(appendAsterix, 1)
	flow3 := flow.NewFlatMap(flatten, 1)
	throttler := flow.NewThrottler(10, time.Second, 50, flow.Backpressure)
	slidingWindow := flow.NewSlidingWindow(2*time.Second, 2*time.Second)
	tumblingWindow := flow.NewTumblingWindow(time.Second)
	sink := ext.NewChanSink(out)

	var _input = []string{"a", "b", "c"}
	var _expectedOutput = []string{"A*", "B*", "C*"}

	go ingest(_input, in)
	go deferClose(in, 3*time.Second)
	go func() {
		source.Via(flow1).
			Via(tumblingWindow).
			Via(flow3).
			Via(slidingWindow).
			Via(flow2).
			Via(throttler).
			To(sink)
	}()

	var _output []string
	for e := range sink.Out {
		_output = append(_output, e.(string))
	}

	assertEqual(t, _expectedOutput, _output)
}

func TestFlowUtil(t *testing.T) {
<<<<<<< HEAD
	t.Run("FanOut", func(t *testing.T) {
		in := make(chan interface{})
		out := make(chan interface{})

		source := ext.NewChanSource(in)
		flow1 := flow.NewMap(toUpper, 1)
		filter := flow.NewFilter(filterA, 1)
		sink := ext.NewChanSink(out)

		var _input = []string{"a", "b", "c"}
		var _expectedOutput = []string{"B", "B", "C", "C"}

		go ingest(_input, in)
		go deferClose(in, time.Second*1)
		go func() {
			fanOut := flow.FanOut(source.Via(filter).Via(flow1), 2)
			flow.Merge(fanOut...).To(sink)
		}()
		var _output []string
		for e := range sink.Out {
			_output = append(_output, e.(string))
		}
		sort.Strings(_output)
		assertEqual(t, _expectedOutput, _output)
	})
	t.Run("RoundRobin", func(t *testing.T) {
		in := make(chan interface{})
		out := make(chan interface{})

		source := ext.NewChanSource(in)
		flow1 := flow.NewMap(toUpper, 1)
		filter := flow.NewFilter(filterA, 1)
		sink := ext.NewChanSink(out)

		var _input = []string{"a", "b", "c"}
		var _expectedOutput = []string{"B", "C"}

		go ingest(_input, in)
		go deferClose(in, time.Second*1)
		go func() {
			fanOut := flow.RoundRobin(source.Via(filter).Via(flow1), 2)
			flow.Merge(fanOut...).To(sink)
		}()
		var _output []string
		for e := range sink.Out {
			_output = append(_output, e.(string))
		}
		sort.Strings(_output)
		assertEqual(t, _expectedOutput, _output)
	})
=======
	in := make(chan interface{})
	out := make(chan interface{})

	source := ext.NewChanSource(in)
	flow1 := flow.NewMap(toUpper, 1)
	filter := flow.NewFilter(filterA, 1)
	sink := ext.NewChanSink(out)

	var _input = []string{"a", "b", "c"}
	var _expectedOutput = []string{"B", "B", "C", "C"}

	go ingest(_input, in)
	go deferClose(in, time.Second)
	go func() {
		fanOut := flow.FanOut(source.Via(filter).Via(flow1), 2)
		flow.Merge(fanOut...).To(sink)
	}()

	var _output []string
	for e := range sink.Out {
		_output = append(_output, e.(string))
	}
	sort.Strings(_output)

	assertEqual(t, _expectedOutput, _output)
>>>>>>> e488a966
}

func TestSessionWindow(t *testing.T) {
	in := make(chan interface{})
	out := make(chan interface{})

	source := ext.NewChanSource(in)
	sessionWindow := flow.NewSessionWindow(200 * time.Millisecond)
	sink := ext.NewChanSink(out)

	var _input = []string{"a", "b", "c"}
	go ingest(_input, in)
	go ingestDeferred("d", in, 300*time.Millisecond)
	go ingestDeferred("e", in, 700*time.Millisecond)
	go deferClose(in, time.Second)
	go func() {
		source.Via(sessionWindow).To(sink)
	}()

	var _output [][]interface{}
	for e := range sink.Out {
		_output = append(_output, e.([]interface{}))
	}

	assertEqual(t, len(_output), 3)
	assertEqual(t, len(_output[0]), 3)
	assertEqual(t, len(_output[1]), 1)
	assertEqual(t, len(_output[2]), 1)
}

func TestQueue(t *testing.T) {
	queue := &flow.PriorityQueue{}
	heap.Push(queue, flow.NewItem(1, util.NowNano(), 0))
	heap.Push(queue, flow.NewItem(2, 1234, 0))
	heap.Push(queue, flow.NewItem(3, util.NowNano(), 0))
	queue.Swap(0, 1)
	head := queue.Head()
	queue.Update(head, util.NowNano())
	first := heap.Pop(queue).(*flow.Item)

	assertEqual(t, first.Msg.(int), 2)
}

func assertEqual(t *testing.T, a interface{}, b interface{}) {
	if !reflect.DeepEqual(a, b) {
		t.Fatalf("%s != %s", a, b)
	}
}<|MERGE_RESOLUTION|>--- conflicted
+++ resolved
@@ -90,7 +90,6 @@
 }
 
 func TestFlowUtil(t *testing.T) {
-<<<<<<< HEAD
 	t.Run("FanOut", func(t *testing.T) {
 		in := make(chan interface{})
 		out := make(chan interface{})
@@ -104,16 +103,18 @@
 		var _expectedOutput = []string{"B", "B", "C", "C"}
 
 		go ingest(_input, in)
-		go deferClose(in, time.Second*1)
+		go deferClose(in, time.Second)
 		go func() {
 			fanOut := flow.FanOut(source.Via(filter).Via(flow1), 2)
 			flow.Merge(fanOut...).To(sink)
 		}()
+    
 		var _output []string
 		for e := range sink.Out {
 			_output = append(_output, e.(string))
 		}
 		sort.Strings(_output)
+    
 		assertEqual(t, _expectedOutput, _output)
 	})
 	t.Run("RoundRobin", func(t *testing.T) {
@@ -129,45 +130,20 @@
 		var _expectedOutput = []string{"B", "C"}
 
 		go ingest(_input, in)
-		go deferClose(in, time.Second*1)
+		go deferClose(in, time.Second)
 		go func() {
 			fanOut := flow.RoundRobin(source.Via(filter).Via(flow1), 2)
 			flow.Merge(fanOut...).To(sink)
 		}()
+    
 		var _output []string
 		for e := range sink.Out {
 			_output = append(_output, e.(string))
 		}
 		sort.Strings(_output)
+    
 		assertEqual(t, _expectedOutput, _output)
 	})
-=======
-	in := make(chan interface{})
-	out := make(chan interface{})
-
-	source := ext.NewChanSource(in)
-	flow1 := flow.NewMap(toUpper, 1)
-	filter := flow.NewFilter(filterA, 1)
-	sink := ext.NewChanSink(out)
-
-	var _input = []string{"a", "b", "c"}
-	var _expectedOutput = []string{"B", "B", "C", "C"}
-
-	go ingest(_input, in)
-	go deferClose(in, time.Second)
-	go func() {
-		fanOut := flow.FanOut(source.Via(filter).Via(flow1), 2)
-		flow.Merge(fanOut...).To(sink)
-	}()
-
-	var _output []string
-	for e := range sink.Out {
-		_output = append(_output, e.(string))
-	}
-	sort.Strings(_output)
-
-	assertEqual(t, _expectedOutput, _output)
->>>>>>> e488a966
 }
 
 func TestSessionWindow(t *testing.T) {
