package streams

<<<<<<< HEAD
import (
	"sync"
)

// Inlet is a type that exposes one open input.
// Implemented by the Flow and Sink.
=======
// Inlet represents a type that exposes one open input.
>>>>>>> b642dd83
type Inlet interface {
	In() chan<- interface{}
}

// Outlet represents a type that exposes one open output.
type Outlet interface {
	Out() <-chan interface{}
}

// Source represents a set of stream processing steps that has one open output.
type Source interface {
	Outlet
	Via(Flow) Flow
}

// Flow represents a set of stream processing steps that has one open input and one open output.
type Flow interface {
	Inlet
	Outlet
	Via(Flow) Flow
	To(Sink)
}

<<<<<<< HEAD
type SingleFlow struct {
	Flow
}

func (f SingleFlow) Print() {
	go func() {
		for i := range f.Out() {
			println(i)
		}
		close(f.In())
	}()
}

// KeyedData key and data
type KeyedData struct {
	Key  interface{}
	Data interface{}
}

// KeyedFlow KeyedData han
type KeyedFlow struct {
	Ch chan KeyedData
}

// Connect Convert KeyedFlow to ConnectedFlow
// Merge two keyedFlow into ConnectedFlow
func (f1 *KeyedFlow) Connect(
	f2 *KeyedFlow,
	parallelism uint,
) *ConnectedFlow {
	result := ConnectedFlow{}
	result.Ch = make(chan ConnectData, parallelism)

	go func() {
		for i := range f1.Ch {
			result.Ch <- ConnectData{
				Key:    i.Key,
				Data:   i.Data,
				IsLeft: true,
			}
		}
	}()
	go func() {
		for i := range f2.Ch {
			result.Ch <- ConnectData{
				Key:    i.Key,
				Data:   i.Data,
				IsLeft: false,
			}
		}
	}()

	return &result
}

// ConnectedFlow ConnectData Chan
type ConnectedFlow struct {
	Ch chan ConnectData
}

// ConnectData key and data
// When kf1.Connect(kf2), the data of kf1 IsLeft=true, the data of kf1 IsLeft=false
type ConnectData struct {
	Key    interface{}
	Data   interface{}
	IsLeft bool
}

// CoFlatMap convert ConnectedFlow to Flow
// Apply fn function to  generate new data
func (cf *ConnectedFlow) CoFlatMap(
	fn func(v1 interface{}, v2 interface{}, out chan<- interface{}),
	parallelism uint,
) chan interface{} {
	result := make(chan interface{}, parallelism)
	m := sync.Map{}

	go func() {
		for item := range cf.Ch {
			data := item.Data
			key := item.Key
			values, _ := m.Load(key)
			var arr [2]interface{}
			if values == nil {
				arr = [2]interface{}{}
			} else {
				arr = values.([2]interface{})
			}
			if item.IsLeft {
				arr[0] = data
			} else {
				arr[1] = data
			}
			m.Store(key, arr)
			fn(arr[0], arr[1], result)
		}
		close(result)
	}()

	return result
}

// A Sink is a set of stream processing steps that has one open input.
// Can be used as a Subscriber.
=======
// Sink represents a set of stream processing steps that has one open input.
>>>>>>> b642dd83
type Sink interface {
	Inlet
}<|MERGE_RESOLUTION|>--- conflicted
+++ resolved
@@ -1,15 +1,9 @@
 package streams
 
-<<<<<<< HEAD
 import (
 	"sync"
 )
-
-// Inlet is a type that exposes one open input.
-// Implemented by the Flow and Sink.
-=======
 // Inlet represents a type that exposes one open input.
->>>>>>> b642dd83
 type Inlet interface {
 	In() chan<- interface{}
 }
@@ -33,7 +27,6 @@
 	To(Sink)
 }
 
-<<<<<<< HEAD
 type SingleFlow struct {
 	Flow
 }
@@ -136,11 +129,7 @@
 	return result
 }
 
-// A Sink is a set of stream processing steps that has one open input.
-// Can be used as a Subscriber.
-=======
 // Sink represents a set of stream processing steps that has one open input.
->>>>>>> b642dd83
 type Sink interface {
 	Inlet
 }